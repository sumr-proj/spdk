/*   SPDX-License-Identifier: BSD-3-Clause
 *   Copyright (C) 2019 Intel Corporation.
 *   All rights reserved.
 *   Copyright (c) 2022, NVIDIA CORPORATION & AFFILIATES. All rights reserved.
 */

#include "bdev_raid.h"

#include "spdk/env.h"
#include "spdk/thread.h"
#include "spdk/string.h"
#include "spdk/util.h"

#include "spdk/log.h"

/*
 * brief:
 * raid0_bdev_io_completion function is called by lower layers to notify raid
 * module that particular bdev_io is completed.
 * params:
 * bdev_io - pointer to bdev io submitted to lower layers, like child io
 * success - bdev_io status
 * cb_arg - function callback context (parent raid_bdev_io)
 * returns:
 * none
 */

struct raid_write_request {
	uint32_t addr;
	RB_ENTRY(raid_write_request) link;
	struct spdk_bdev_io *bdev_io;
};

static int
addr_cmp(struct raid_write_request *c1 , struct riad_write_request *c2)
{
	return (c1->addr < c2->addr ? -1 : c1->addr > c2->addr);
}

RB_HEAD(raid_addr_tree, raid_write_request);
RB_GENERATE_STATIC(raid_addr_tree, raid_write_request, link, addr_cmp);

struct raid_request_tree {
	struct raid_addr_tree tree;
	uint64_t size;
	bool merge_requests;
} addr_tree;

#define MAX_BLOCKS_FOR_REQUEST 4

static int
raid_merge_request(struct raid_bdev_io *bdev_io)
{
	struct raid_write_request *current_request;

	RB_FOREACH(current_request, raid_addr_tree, &addr_tree.tree) {
		SPDK_ERRLOG("I'm in tree. My address %d\n", current_request->addr);
//		if (current_request == RB_MIN(malloc_addr_tree, &addr_tree.tree)) bdev_io = current_request->bdev_io;
//		else {
//			if (bdev_io != current_request->bdev_io) SPDK_ERRLOG("--------BDEV ISN'T EQUAL---------\n");
//			if (bdev_io->type != SPDK_BDEV_IO_TYPE_READ) SPDK_ERRLOG("--------TYPE ISN'T EQUAL---------\n");
//			if (bdev_io->num_retries != current_request->bdev_io->num_retries) SPDK_ERRLOG("--------NUM RETRIES ISN'T EQUAL---------\n");
//			if (bdev_io->child_iov != current_request->bdev_io->child_iov) SPDK_ERRLOG("--------CHILD IOV ISN'T EQUAL---------\n");
//			if (bdev_io->iov.iov_base != current_request->bdev_io->iov.iov_base) SPDK_ERRLOG("--------IOV LEN ISN'T EQUAL---------\n");
//			SPDK_ERRLOG("CHECK OF EQUALITY\n");
//		}
	}

	RB_FOREACH(current_request, raid_addr_tree, &addr_tree.tree) {
		RB_REMOVE(raid_addr_tree, &addr_tree.tree, current_request);
	}


	SPDK_ERRLOG("Merged successfully\n");
	return 0;
}

static int
raid_optimization_write_requests(struct spdk_bdev_io *bdev_io)
{
	struct raid_write_request *write_request = malloc(sizeof *write_request);

	write_request->bdev_io = bdev_io;
	struct spdk_bdev_io		*bdev_io = spdk_bdev_io_from_ctx(raid_io)
	write_request->addr = bdev_io->u.bdev.offset_blocks * bdev_io->bdev->blocklen;

	RB_INSERT(raid_addr_tree, &addr_tree.tree, write_request);
	addr_tree.size += bdev_io -> u.bdev.num_blocks;

	if (addr_tree.size == MAX_BLOCKS_FOR_REQUEST) {
		addr_tree.merge_requests = false;
		if (raid_merge_request(raid_io) == 0)
			addr_tree.merge_requests = true;
		return 0;
	}

	SPDK_ERRLOG("Passed the optimization function, %d\n", write_request->addr);
	return 1;
}

static void
clear_tree(struct raid_bdev_io *raid_io, int status_submit_merged_request)
{
	if (status_submit_merged_request == -ENOMEM)
		return;
	struct raid_write_request *removed_node = malloc(sizeof *write_request);
	RB_FOREACH(current_request, raid_addr_tree, &addr_tree.tree) {
		removed_node = RB_REMOVE(raid_addr_tree, &addr_tree.tree, current_request);
		if (status_submit_merged_request == 0)
			spdk_bdev_io_complete(removed_node->bdev_io, SPDK_BDEV_IO_STATUS_SUCCESS);
		else
			spdk_bdev_io_complete(removed_node->bdev_io, SPDK_BDEV_IO_STATUS_FAILED);
	}
	free(removed_node);
	addr_tree.size = 0;
	addr_tree.merge_requests = false;
}

static void
raid0_bdev_io_completion(struct spdk_bdev_io *bdev_io, bool success, void *cb_arg)
{
	struct raid_bdev_io *raid_io = cb_arg;

	spdk_bdev_free_io(bdev_io);

	if (addr_tree.merge_requests)
		return;
	else if (success) {
		raid_bdev_io_complete(raid_io, SPDK_BDEV_IO_STATUS_SUCCESS);
	} else {
		raid_bdev_io_complete(raid_io, SPDK_BDEV_IO_STATUS_FAILED);
	}
}

struct raid_write_request {
	uint32_t addr;
	RB_ENTRY(raid_write_request) link;
	struct raid_bdev_io *bdev_io;
};

static int
addr_cmp(struct raid_write_request *c1 , struct riad_write_request *c2)
{
	return (c1->addr < c2->addr ? -1 : c1->addr > c2->addr);
}

RB_HEAD(raid_addr_tree, raid_write_request);
RB_GENERATE_STATIC(raid_addr_tree, raid_write_request, link, addr_cmp);

struct raid_request_tree {
	struct raid_addr_tree tree;
	uint64_t size;
} addr_tree;

#define MAX_BLOCKS_FOR_REQUEST 4

static void
raid_merge_request(struct raid_bdev_io *bdev_io)
{
	struct raid_write_request *current_request;

	RB_FOREACH(current_request, raid_addr_tree, &addr_tree.tree) {
		SPDK_ERRLOG("I'm in tree. My address %d\n", current_request->addr);
//		if (current_request == RB_MIN(malloc_addr_tree, &addr_tree.tree)) bdev_io = current_request->bdev_io;
//		else {
//			if (bdev_io != current_request->bdev_io) SPDK_ERRLOG("--------BDEV ISN'T EQUAL---------\n");
//			if (bdev_io->type != SPDK_BDEV_IO_TYPE_READ) SPDK_ERRLOG("--------TYPE ISN'T EQUAL---------\n");
//			if (bdev_io->num_retries != current_request->bdev_io->num_retries) SPDK_ERRLOG("--------NUM RETRIES ISN'T EQUAL---------\n");
//			if (bdev_io->child_iov != current_request->bdev_io->child_iov) SPDK_ERRLOG("--------CHILD IOV ISN'T EQUAL---------\n");
//			if (bdev_io->iov.iov_base != current_request->bdev_io->iov.iov_base) SPDK_ERRLOG("--------IOV LEN ISN'T EQUAL---------\n");
//			SPDK_ERRLOG("CHECK OF EQUALITY\n");
//		}
	}

	RB_FOREACH(current_request, raid_addr_tree, &addr_tree.tree) {
		RB_REMOVE(raid_addr_tree, &addr_tree.tree, current_request);
	}


	SPDK_ERRLOG("Merged successfully\n");
}

static int
raid_optimization_write_requests(struct raid_bdev_io *raid_io)
{
	struct raid_write_request *write_request = malloc(sizeof *write_request);

	write_request->bdev_io = raid_io;
	struct spdk_bdev_io		*bdev_io = spdk_bdev_io_from_ctx(raid_io)
	write_request->addr = bdev_io->u.bdev.offset_blocks * bdev_io->bdev->blocklen;

	RB_INSERT(raid_addr_tree, &addr_tree.tree, write_request);
	addr_tree.size += bdev_io -> u.bdev.num_blocks;

	if (addr_tree.size == MAX_BLOCKS_FOR_REQUEST) {
		raid_merge_request(raid_io);
		return 0;
	}

	SPDK_ERRLOG("Passed the optimization function, %d\n", write_request->addr);
	return 1;
}

static void raid0_submit_rw_request(struct raid_bdev_io *raid_io);

static void
_raid0_submit_rw_request(void *_raid_io)
{
	struct raid_bdev_io *raid_io = _raid_io;

	raid0_submit_rw_request(raid_io);
}

/*
 * brief:
 * raid0_submit_rw_request function is used to submit I/O to the correct
 * member disk for raid0 bdevs.
 * params:
 * raid_io
 * returns:
 * none
 */
static void
raid0_submit_rw_request(struct raid_bdev_io *raid_io)
{
	struct spdk_bdev_io		*bdev_io = spdk_bdev_io_from_ctx(raid_io);
	struct spdk_bdev_ext_io_opts	io_opts = {};
	struct raid_bdev_io_channel	*raid_ch = raid_io->raid_ch;
	struct raid_bdev		*raid_bdev = raid_io->raid_bdev;
	uint64_t			pd_strip;
	uint32_t			offset_in_strip;
	uint64_t			pd_lba;
	uint64_t			pd_blocks;
	uint8_t				pd_idx;
	int				ret = 0;
	uint64_t			start_strip;
	uint64_t			end_strip;
	struct raid_base_bdev_info	*base_info;
	struct spdk_io_channel		*base_ch;

	start_strip = bdev_io->u.bdev.offset_blocks >> raid_bdev->strip_size_shift;
	end_strip = (bdev_io->u.bdev.offset_blocks + bdev_io->u.bdev.num_blocks - 1) >>
		    raid_bdev->strip_size_shift;
	if (start_strip != end_strip && raid_bdev->num_base_bdevs > 1) {
		assert(false);
		SPDK_ERRLOG("I/O spans strip boundary!\n");
		raid_bdev_io_complete(raid_io, SPDK_BDEV_IO_STATUS_FAILED);
		return;
	}

	pd_strip = start_strip / raid_bdev->num_base_bdevs;
	pd_idx = start_strip % raid_bdev->num_base_bdevs;
	offset_in_strip = bdev_io->u.bdev.offset_blocks & (raid_bdev->strip_size - 1);
	pd_lba = (pd_strip << raid_bdev->strip_size_shift) + offset_in_strip;
	pd_blocks = bdev_io->u.bdev.num_blocks;
	base_info = &raid_bdev->base_bdev_info[pd_idx];
	if (base_info->desc == NULL) {
		SPDK_ERRLOG("base bdev desc null for pd_idx %u\n", pd_idx);
		assert(0);
	}

	/*
	 * Submit child io to bdev layer with using base bdev descriptors, base
	 * bdev lba, base bdev child io length in blocks, buffer, completion
	 * function and function callback context
	 */
	assert(raid_ch != NULL);
	assert(raid_ch->base_channel);
	base_ch = raid_ch->base_channel[pd_idx];

	io_opts.size = sizeof(io_opts);
	io_opts.memory_domain = bdev_io->u.bdev.memory_domain;
	io_opts.memory_domain_ctx = bdev_io->u.bdev.memory_domain_ctx;
	io_opts.metadata = bdev_io->u.bdev.md_buf;

	if (bdev_io->type == SPDK_BDEV_IO_TYPE_READ) {
		ret = spdk_bdev_readv_blocks_ext(base_info->desc, base_ch,
						 bdev_io->u.bdev.iovs, bdev_io->u.bdev.iovcnt,
						 pd_lba, pd_blocks, raid0_bdev_io_completion,
						 raid_io, &io_opts);
	} else if (bdev_io->type == SPDK_BDEV_IO_TYPE_WRITE) {
<<<<<<< HEAD

		if (raid_optimization_write_requests(bdev_io)) return;
=======
		if (raid_optimization_write_requests(raid_io)) return;
>>>>>>> da05c28e
		ret = spdk_bdev_writev_blocks_ext(base_info->desc, base_ch,
						  bdev_io->u.bdev.iovs, bdev_io->u.bdev.iovcnt,
						  pd_lba, pd_blocks, raid0_bdev_io_completion,
						  raid_io, &io_opts);
<<<<<<< HEAD
		clear_tree(raid_io, ret);

=======
		if (ret != -ENOMEM) clear_tree();
>>>>>>> da05c28e
	} else {
		SPDK_ERRLOG("Recvd not supported io type %u\n", bdev_io->type);
		assert(0);
	}

	if (ret == -ENOMEM) {
		raid_bdev_queue_io_wait(raid_io, spdk_bdev_desc_get_bdev(base_info->desc),
					base_ch, _raid0_submit_rw_request);
	} else if (ret != 0) {
		SPDK_ERRLOG("bdev io submit error not due to ENOMEM, it should not happen\n");
		assert(false);
		raid_bdev_io_complete(raid_io, SPDK_BDEV_IO_STATUS_FAILED);
	}
}

/* raid0 IO range */
struct raid_bdev_io_range {
	uint64_t	strip_size;
	uint64_t	start_strip_in_disk;
	uint64_t	end_strip_in_disk;
	uint64_t	start_offset_in_strip;
	uint64_t	end_offset_in_strip;
	uint8_t		start_disk;
	uint8_t		end_disk;
	uint8_t		n_disks_involved;
};

static inline void
_raid0_get_io_range(struct raid_bdev_io_range *io_range,
		    uint8_t num_base_bdevs, uint64_t strip_size, uint64_t strip_size_shift,
		    uint64_t offset_blocks, uint64_t num_blocks)
{
	uint64_t	start_strip;
	uint64_t	end_strip;
	uint64_t	total_blocks;

	io_range->strip_size = strip_size;
	total_blocks = offset_blocks + num_blocks - (num_blocks > 0);

	/* The start and end strip index in raid0 bdev scope */
	start_strip = offset_blocks >> strip_size_shift;
	end_strip = total_blocks >> strip_size_shift;
	io_range->start_strip_in_disk = start_strip / num_base_bdevs;
	io_range->end_strip_in_disk = end_strip / num_base_bdevs;

	/* The first strip may have unaligned start LBA offset.
	 * The end strip may have unaligned end LBA offset.
	 * Strips between them certainly have aligned offset and length to boundaries.
	 */
	io_range->start_offset_in_strip = offset_blocks % strip_size;
	io_range->end_offset_in_strip = total_blocks % strip_size;

	/* The base bdev indexes in which start and end strips are located */
	io_range->start_disk = start_strip % num_base_bdevs;
	io_range->end_disk = end_strip % num_base_bdevs;

	/* Calculate how many base_bdevs are involved in io operation.
	 * Number of base bdevs involved is between 1 and num_base_bdevs.
	 * It will be 1 if the first strip and last strip are the same one.
	 */
	io_range->n_disks_involved = spdk_min((end_strip - start_strip + 1), num_base_bdevs);
}

static inline void
_raid0_split_io_range(struct raid_bdev_io_range *io_range, uint8_t disk_idx,
		      uint64_t *_offset_in_disk, uint64_t *_nblocks_in_disk)
{
	uint64_t n_strips_in_disk;
	uint64_t start_offset_in_disk;
	uint64_t end_offset_in_disk;
	uint64_t offset_in_disk;
	uint64_t nblocks_in_disk;
	uint64_t start_strip_in_disk;
	uint64_t end_strip_in_disk;

	start_strip_in_disk = io_range->start_strip_in_disk;
	if (disk_idx < io_range->start_disk) {
		start_strip_in_disk += 1;
	}

	end_strip_in_disk = io_range->end_strip_in_disk;
	if (disk_idx > io_range->end_disk) {
		end_strip_in_disk -= 1;
	}

	assert(end_strip_in_disk >= start_strip_in_disk);
	n_strips_in_disk = end_strip_in_disk - start_strip_in_disk + 1;

	if (disk_idx == io_range->start_disk) {
		start_offset_in_disk = io_range->start_offset_in_strip;
	} else {
		start_offset_in_disk = 0;
	}

	if (disk_idx == io_range->end_disk) {
		end_offset_in_disk = io_range->end_offset_in_strip;
	} else {
		end_offset_in_disk = io_range->strip_size - 1;
	}

	offset_in_disk = start_offset_in_disk + start_strip_in_disk * io_range->strip_size;
	nblocks_in_disk = (n_strips_in_disk - 1) * io_range->strip_size
			  + end_offset_in_disk - start_offset_in_disk + 1;

	SPDK_DEBUGLOG(bdev_raid0,
		      "raid_bdev (strip_size 0x%" PRIx64 ") splits IO to base_bdev (%u) at (0x%" PRIx64 ", 0x%" PRIx64
		      ").\n",
		      io_range->strip_size, disk_idx, offset_in_disk, nblocks_in_disk);

	*_offset_in_disk = offset_in_disk;
	*_nblocks_in_disk = nblocks_in_disk;
}

static void raid0_submit_null_payload_request(struct raid_bdev_io *raid_io);

static void
_raid0_submit_null_payload_request(void *_raid_io)
{
	struct raid_bdev_io *raid_io = _raid_io;

	raid0_submit_null_payload_request(raid_io);
}

static void
raid0_base_io_complete(struct spdk_bdev_io *bdev_io, bool success, void *cb_arg)
{
	struct raid_bdev_io *raid_io = cb_arg;

	raid_bdev_io_complete_part(raid_io, 1, success ?
				   SPDK_BDEV_IO_STATUS_SUCCESS :
				   SPDK_BDEV_IO_STATUS_FAILED);

	spdk_bdev_free_io(bdev_io);
}

/*
 * brief:
 * raid0_submit_null_payload_request function submits the next batch of
 * io requests with range but without payload, like FLUSH and UNMAP, to member disks;
 * it will submit as many as possible unless one base io request fails with -ENOMEM,
 * in which case it will queue itself for later submission.
 * params:
 * bdev_io - pointer to parent bdev_io on raid bdev device
 * returns:
 * none
 */
static void
raid0_submit_null_payload_request(struct raid_bdev_io *raid_io)
{
	struct spdk_bdev_io		*bdev_io;
	struct raid_bdev		*raid_bdev;
	struct raid_bdev_io_range	io_range;
	int				ret;
	struct raid_base_bdev_info	*base_info;
	struct spdk_io_channel		*base_ch;

	bdev_io = spdk_bdev_io_from_ctx(raid_io);
	raid_bdev = raid_io->raid_bdev;

	_raid0_get_io_range(&io_range, raid_bdev->num_base_bdevs,
			    raid_bdev->strip_size, raid_bdev->strip_size_shift,
			    bdev_io->u.bdev.offset_blocks, bdev_io->u.bdev.num_blocks);

	if (raid_io->base_bdev_io_remaining == 0) {
		raid_io->base_bdev_io_remaining = io_range.n_disks_involved;
	}

	while (raid_io->base_bdev_io_submitted < io_range.n_disks_involved) {
		uint8_t disk_idx;
		uint64_t offset_in_disk;
		uint64_t nblocks_in_disk;

		/* base_bdev is started from start_disk to end_disk.
		 * It is possible that index of start_disk is larger than end_disk's.
		 */
		disk_idx = (io_range.start_disk + raid_io->base_bdev_io_submitted) % raid_bdev->num_base_bdevs;
		base_info = &raid_bdev->base_bdev_info[disk_idx];
		base_ch = raid_io->raid_ch->base_channel[disk_idx];

		_raid0_split_io_range(&io_range, disk_idx, &offset_in_disk, &nblocks_in_disk);

		switch (bdev_io->type) {
		case SPDK_BDEV_IO_TYPE_UNMAP:
			ret = spdk_bdev_unmap_blocks(base_info->desc, base_ch,
						     offset_in_disk, nblocks_in_disk,
						     raid0_base_io_complete, raid_io);
			break;

		case SPDK_BDEV_IO_TYPE_FLUSH:
			ret = spdk_bdev_flush_blocks(base_info->desc, base_ch,
						     offset_in_disk, nblocks_in_disk,
						     raid0_base_io_complete, raid_io);
			break;

		default:
			SPDK_ERRLOG("submit request, invalid io type with null payload %u\n", bdev_io->type);
			assert(false);
			ret = -EIO;
		}

		if (ret == 0) {
			raid_io->base_bdev_io_submitted++;
		} else if (ret == -ENOMEM) {
			raid_bdev_queue_io_wait(raid_io, spdk_bdev_desc_get_bdev(base_info->desc),
						base_ch, _raid0_submit_null_payload_request);
			return;
		} else {
			SPDK_ERRLOG("bdev io submit error not due to ENOMEM, it should not happen\n");
			assert(false);
			raid_bdev_io_complete(raid_io, SPDK_BDEV_IO_STATUS_FAILED);
			return;
		}
	}
}

static uint64_t
raid0_calculate_blockcnt(struct raid_bdev *raid_bdev)
{
	uint64_t min_blockcnt = UINT64_MAX;
	struct raid_base_bdev_info *base_info;

	RAID_FOR_EACH_BASE_BDEV(raid_bdev, base_info) {
		/* Calculate minimum block count from all base bdevs */
		min_blockcnt = spdk_min(min_blockcnt, spdk_bdev_desc_get_bdev(base_info->desc)->blockcnt);
	}

	/*
	 * Take the minimum block count based approach where total block count
	 * of raid bdev is the number of base bdev times the minimum block count
	 * of any base bdev.
	 */
	SPDK_DEBUGLOG(bdev_raid0, "min blockcount %" PRIu64 ",  numbasedev %u, strip size shift %u\n",
		      min_blockcnt, raid_bdev->num_base_bdevs, raid_bdev->strip_size_shift);

	return ((min_blockcnt >> raid_bdev->strip_size_shift) <<
		raid_bdev->strip_size_shift)  * raid_bdev->num_base_bdevs;
}

static int
raid0_start(struct raid_bdev *raid_bdev)
{
	raid_bdev->bdev.blockcnt = raid0_calculate_blockcnt(raid_bdev);

	if (raid_bdev->num_base_bdevs > 1) {
		raid_bdev->bdev.optimal_io_boundary = raid_bdev->strip_size;
		raid_bdev->bdev.split_on_optimal_io_boundary = true;
	} else {
		/* Do not need to split reads/writes on single bdev RAID modules. */
		raid_bdev->bdev.optimal_io_boundary = 0;
		raid_bdev->bdev.split_on_optimal_io_boundary = false;
	}

	return 0;
}

static void
raid0_resize(struct raid_bdev *raid_bdev)
{
	uint64_t blockcnt;
	int rc;

	blockcnt = raid0_calculate_blockcnt(raid_bdev);

	if (blockcnt == raid_bdev->bdev.blockcnt) {
		return;
	}

	SPDK_NOTICELOG("raid0 '%s': min blockcount was changed from %" PRIu64 " to %" PRIu64 "\n",
		       raid_bdev->bdev.name,
		       raid_bdev->bdev.blockcnt,
		       blockcnt);

	rc = spdk_bdev_notify_blockcnt_change(&raid_bdev->bdev, blockcnt);
	if (rc != 0) {
		SPDK_ERRLOG("Failed to notify blockcount change\n");
	}
}

static struct raid_bdev_module g_raid0_module = {
	.level = RAID0,
	.base_bdevs_min = 1,
	.memory_domains_supported = true,
	.start = raid0_start,
	.submit_rw_request = raid0_submit_rw_request,
	.submit_null_payload_request = raid0_submit_null_payload_request,
	.resize = raid0_resize,
};
RAID_MODULE_REGISTER(&g_raid0_module)

SPDK_LOG_REGISTER_COMPONENT(bdev_raid0)<|MERGE_RESOLUTION|>--- conflicted
+++ resolved
@@ -25,97 +25,6 @@
  * none
  */
 
-struct raid_write_request {
-	uint32_t addr;
-	RB_ENTRY(raid_write_request) link;
-	struct spdk_bdev_io *bdev_io;
-};
-
-static int
-addr_cmp(struct raid_write_request *c1 , struct riad_write_request *c2)
-{
-	return (c1->addr < c2->addr ? -1 : c1->addr > c2->addr);
-}
-
-RB_HEAD(raid_addr_tree, raid_write_request);
-RB_GENERATE_STATIC(raid_addr_tree, raid_write_request, link, addr_cmp);
-
-struct raid_request_tree {
-	struct raid_addr_tree tree;
-	uint64_t size;
-	bool merge_requests;
-} addr_tree;
-
-#define MAX_BLOCKS_FOR_REQUEST 4
-
-static int
-raid_merge_request(struct raid_bdev_io *bdev_io)
-{
-	struct raid_write_request *current_request;
-
-	RB_FOREACH(current_request, raid_addr_tree, &addr_tree.tree) {
-		SPDK_ERRLOG("I'm in tree. My address %d\n", current_request->addr);
-//		if (current_request == RB_MIN(malloc_addr_tree, &addr_tree.tree)) bdev_io = current_request->bdev_io;
-//		else {
-//			if (bdev_io != current_request->bdev_io) SPDK_ERRLOG("--------BDEV ISN'T EQUAL---------\n");
-//			if (bdev_io->type != SPDK_BDEV_IO_TYPE_READ) SPDK_ERRLOG("--------TYPE ISN'T EQUAL---------\n");
-//			if (bdev_io->num_retries != current_request->bdev_io->num_retries) SPDK_ERRLOG("--------NUM RETRIES ISN'T EQUAL---------\n");
-//			if (bdev_io->child_iov != current_request->bdev_io->child_iov) SPDK_ERRLOG("--------CHILD IOV ISN'T EQUAL---------\n");
-//			if (bdev_io->iov.iov_base != current_request->bdev_io->iov.iov_base) SPDK_ERRLOG("--------IOV LEN ISN'T EQUAL---------\n");
-//			SPDK_ERRLOG("CHECK OF EQUALITY\n");
-//		}
-	}
-
-	RB_FOREACH(current_request, raid_addr_tree, &addr_tree.tree) {
-		RB_REMOVE(raid_addr_tree, &addr_tree.tree, current_request);
-	}
-
-
-	SPDK_ERRLOG("Merged successfully\n");
-	return 0;
-}
-
-static int
-raid_optimization_write_requests(struct spdk_bdev_io *bdev_io)
-{
-	struct raid_write_request *write_request = malloc(sizeof *write_request);
-
-	write_request->bdev_io = bdev_io;
-	struct spdk_bdev_io		*bdev_io = spdk_bdev_io_from_ctx(raid_io)
-	write_request->addr = bdev_io->u.bdev.offset_blocks * bdev_io->bdev->blocklen;
-
-	RB_INSERT(raid_addr_tree, &addr_tree.tree, write_request);
-	addr_tree.size += bdev_io -> u.bdev.num_blocks;
-
-	if (addr_tree.size == MAX_BLOCKS_FOR_REQUEST) {
-		addr_tree.merge_requests = false;
-		if (raid_merge_request(raid_io) == 0)
-			addr_tree.merge_requests = true;
-		return 0;
-	}
-
-	SPDK_ERRLOG("Passed the optimization function, %d\n", write_request->addr);
-	return 1;
-}
-
-static void
-clear_tree(struct raid_bdev_io *raid_io, int status_submit_merged_request)
-{
-	if (status_submit_merged_request == -ENOMEM)
-		return;
-	struct raid_write_request *removed_node = malloc(sizeof *write_request);
-	RB_FOREACH(current_request, raid_addr_tree, &addr_tree.tree) {
-		removed_node = RB_REMOVE(raid_addr_tree, &addr_tree.tree, current_request);
-		if (status_submit_merged_request == 0)
-			spdk_bdev_io_complete(removed_node->bdev_io, SPDK_BDEV_IO_STATUS_SUCCESS);
-		else
-			spdk_bdev_io_complete(removed_node->bdev_io, SPDK_BDEV_IO_STATUS_FAILED);
-	}
-	free(removed_node);
-	addr_tree.size = 0;
-	addr_tree.merge_requests = false;
-}
-
 static void
 raid0_bdev_io_completion(struct spdk_bdev_io *bdev_io, bool success, void *cb_arg)
 {
@@ -123,82 +32,11 @@
 
 	spdk_bdev_free_io(bdev_io);
 
-	if (addr_tree.merge_requests)
-		return;
-	else if (success) {
+	if (success) {
 		raid_bdev_io_complete(raid_io, SPDK_BDEV_IO_STATUS_SUCCESS);
 	} else {
 		raid_bdev_io_complete(raid_io, SPDK_BDEV_IO_STATUS_FAILED);
 	}
-}
-
-struct raid_write_request {
-	uint32_t addr;
-	RB_ENTRY(raid_write_request) link;
-	struct raid_bdev_io *bdev_io;
-};
-
-static int
-addr_cmp(struct raid_write_request *c1 , struct riad_write_request *c2)
-{
-	return (c1->addr < c2->addr ? -1 : c1->addr > c2->addr);
-}
-
-RB_HEAD(raid_addr_tree, raid_write_request);
-RB_GENERATE_STATIC(raid_addr_tree, raid_write_request, link, addr_cmp);
-
-struct raid_request_tree {
-	struct raid_addr_tree tree;
-	uint64_t size;
-} addr_tree;
-
-#define MAX_BLOCKS_FOR_REQUEST 4
-
-static void
-raid_merge_request(struct raid_bdev_io *bdev_io)
-{
-	struct raid_write_request *current_request;
-
-	RB_FOREACH(current_request, raid_addr_tree, &addr_tree.tree) {
-		SPDK_ERRLOG("I'm in tree. My address %d\n", current_request->addr);
-//		if (current_request == RB_MIN(malloc_addr_tree, &addr_tree.tree)) bdev_io = current_request->bdev_io;
-//		else {
-//			if (bdev_io != current_request->bdev_io) SPDK_ERRLOG("--------BDEV ISN'T EQUAL---------\n");
-//			if (bdev_io->type != SPDK_BDEV_IO_TYPE_READ) SPDK_ERRLOG("--------TYPE ISN'T EQUAL---------\n");
-//			if (bdev_io->num_retries != current_request->bdev_io->num_retries) SPDK_ERRLOG("--------NUM RETRIES ISN'T EQUAL---------\n");
-//			if (bdev_io->child_iov != current_request->bdev_io->child_iov) SPDK_ERRLOG("--------CHILD IOV ISN'T EQUAL---------\n");
-//			if (bdev_io->iov.iov_base != current_request->bdev_io->iov.iov_base) SPDK_ERRLOG("--------IOV LEN ISN'T EQUAL---------\n");
-//			SPDK_ERRLOG("CHECK OF EQUALITY\n");
-//		}
-	}
-
-	RB_FOREACH(current_request, raid_addr_tree, &addr_tree.tree) {
-		RB_REMOVE(raid_addr_tree, &addr_tree.tree, current_request);
-	}
-
-
-	SPDK_ERRLOG("Merged successfully\n");
-}
-
-static int
-raid_optimization_write_requests(struct raid_bdev_io *raid_io)
-{
-	struct raid_write_request *write_request = malloc(sizeof *write_request);
-
-	write_request->bdev_io = raid_io;
-	struct spdk_bdev_io		*bdev_io = spdk_bdev_io_from_ctx(raid_io)
-	write_request->addr = bdev_io->u.bdev.offset_blocks * bdev_io->bdev->blocklen;
-
-	RB_INSERT(raid_addr_tree, &addr_tree.tree, write_request);
-	addr_tree.size += bdev_io -> u.bdev.num_blocks;
-
-	if (addr_tree.size == MAX_BLOCKS_FOR_REQUEST) {
-		raid_merge_request(raid_io);
-		return 0;
-	}
-
-	SPDK_ERRLOG("Passed the optimization function, %d\n", write_request->addr);
-	return 1;
 }
 
 static void raid0_submit_rw_request(struct raid_bdev_io *raid_io);
@@ -279,22 +117,11 @@
 						 pd_lba, pd_blocks, raid0_bdev_io_completion,
 						 raid_io, &io_opts);
 	} else if (bdev_io->type == SPDK_BDEV_IO_TYPE_WRITE) {
-<<<<<<< HEAD
-
-		if (raid_optimization_write_requests(bdev_io)) return;
-=======
-		if (raid_optimization_write_requests(raid_io)) return;
->>>>>>> da05c28e
 		ret = spdk_bdev_writev_blocks_ext(base_info->desc, base_ch,
 						  bdev_io->u.bdev.iovs, bdev_io->u.bdev.iovcnt,
 						  pd_lba, pd_blocks, raid0_bdev_io_completion,
 						  raid_io, &io_opts);
-<<<<<<< HEAD
-		clear_tree(raid_io, ret);
-
-=======
-		if (ret != -ENOMEM) clear_tree();
->>>>>>> da05c28e
+
 	} else {
 		SPDK_ERRLOG("Recvd not supported io type %u\n", bdev_io->type);
 		assert(0);
